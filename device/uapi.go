--- conflicted
+++ resolved
@@ -76,7 +76,7 @@
 		// serialize device related values
 
 		if !device.staticIdentity.privateKey.IsZero() {
-			sendf("private_key=%s", KeyToHex(device.staticIdentity.privateKey[:]))
+			sendf("private_key=%s", ToB64(device.staticIdentity.privateKey[:]))
 		}
 		if device.net.port != 0 {
 			sendf("listen_port=%d", device.net.port)
@@ -85,7 +85,7 @@
 			sendf("fwmark=%d", device.net.fwmark)
 		}
 		if !device.staticIdentity.publicKey.IsZero() {
-			sendf("public_key=%s", KeyToHex(device.staticIdentity.publicKey[:]))
+			sendf("public_key=%s", ToB64(device.staticIdentity.publicKey[:]))
 		}
 		// serialize each peer state
 
@@ -93,8 +93,8 @@
 			peer.RLock()
 			defer peer.RUnlock()
 
-			sendf("peer_key=%s", KeyToHex(peer.handshake.remoteStatic[:]))
-			sendf("preshared_key=%s", KeyToHex(peer.handshake.presharedKey[:]))
+			sendf("peer_key=%s", ToB64(peer.handshake.remoteStatic[:]))
+			sendf("preshared_key=%s", ToB64(peer.handshake.presharedKey[:]))
 			sendf("protocol_version=1")
 			if peer.endpoint != nil {
 				sendf("endpoint=%s", peer.endpoint.DstToString())
@@ -139,27 +139,30 @@
 	peer := new(ipcSetPeer)
 
 	scanner := bufio.NewScanner(r)
+	//scanner := bufio.NewReader(r)
 	for scanner.Scan() {
+		var err error
+		//line, err := scanner.ReadString('\n')
 		line := scanner.Text()
-		if line == "" {
-			// Blank line means terminate operation.
+		if err == io.EOF || line == "" {
+			// Blank line or EOF terminate operation.
 			return nil
 		}
-		parts := strings.Split(line, "=")
+		if err != nil {
+			return ipcErrorf(ipc.IpcErrorIO, "failed to read input: %w", err)
+		}
+		parts := strings.SplitN(line, "=", 2)
 		if len(parts) != 2 {
 			return ipcErrorf(ipc.IpcErrorProtocol, "failed to parse line %q, found %d =-separated parts, want 2", line, len(parts))
 		}
 		key := parts[0]
 		value := parts[1]
+		fmt.Printf("key %s, value %+v...%+v\n", key, value[:3], value[len(value)-3:])
 
 		err = device.handleLine(peer, key, value)
 		if err != nil {
 			return err
 		}
-	}
-
-	if err = scanner.Err(); err != nil {
-		return ipcErrorf(ipc.IpcErrorIO, "failed to read input: %w", err)
 	}
 	return nil
 }
@@ -167,12 +170,8 @@
 func (device *Device) handleLine(peer *ipcSetPeer, key, value string) error {
 	switch key {
 	case "private_key":
-<<<<<<< HEAD
 		var sk RainbowSK
-=======
-		var sk CCAKyberSK
->>>>>>> 693f1ca9
-		err := FromHex(sk[:], value)
+		err := FromB64(sk[:], value)
 
 		if err != nil {
 			return ipcErrorf(ipc.IpcErrorInvalid, "failed to set private_key: %w", err)
@@ -181,12 +180,8 @@
 		device.SetPrivateKey(sk)
 
 	case "public_key":
-<<<<<<< HEAD
 		var pk RainbowPK
-=======
-		var pk CCAKyberPK
->>>>>>> 693f1ca9
-		err := FromHex(pk[:], value)
+		err := FromB64(pk[:], value)
 		if err != nil {
 			return ipcErrorf(ipc.IpcErrorInvalid, "failed to set public_key: %w", err)
 		}
@@ -230,12 +225,8 @@
 		device.RemoveAllPeers()
 
 	case "peer_key":
-<<<<<<< HEAD
 		var publicKey RainbowPK
-=======
-		var publicKey CCAKyberPK
->>>>>>> 693f1ca9
-		err := FromHex(publicKey[:], value)
+		err := FromB64(publicKey[:], value)
 		if err != nil {
 			return ipcErrorf(ipc.IpcErrorInvalid, "failed to get peer by public key: %w", err)
 		}
@@ -289,7 +280,7 @@
 		device.log.Verbosef("%v - UAPI: Updating preshared key", peer.Peer)
 
 		peer.handshake.mutex.Lock()
-		err := FromHex(peer.handshake.presharedKey[:], value)
+		err := FromB64(peer.handshake.presharedKey[:], value)
 		peer.handshake.mutex.Unlock()
 
 		if err != nil {
