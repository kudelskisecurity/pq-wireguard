--- conflicted
+++ resolved
@@ -49,15 +49,10 @@
 
 	staticIdentity struct {
 		sync.RWMutex
-<<<<<<< HEAD
 		privateKey RainbowSK
 		publicKey  RainbowPK
-=======
-		privateKey CCAKyberSK
-		publicKey  CCAKyberPK
->>>>>>> 693f1ca9
 		sigma      []byte //long term secret
-		s  oqs.Signature
+		s          oqs.Signature
 	}
 
 	peers struct {
@@ -255,11 +250,7 @@
 }
 
 //Set the KEM keys
-<<<<<<< HEAD
 func (device *Device) SetPrivateKey(sk RainbowSK) error {
-=======
-func (device *Device) SetPrivateKey(sk CCAKyberSK) error {
->>>>>>> 693f1ca9
 	// lock required resources
 
 	device.staticIdentity.Lock()
@@ -303,11 +294,7 @@
 }
 
 //Set the KEM keys
-<<<<<<< HEAD
 func (device *Device) SetPublicKey(pk RainbowPK) error {
-=======
-func (device *Device) SetPublicKey(pk CCAKyberPK) error {
->>>>>>> 693f1ca9
 	// lock required resources
 
 	device.staticIdentity.Lock()
@@ -339,11 +326,7 @@
 	expiredPeers := make([]*Peer, 0, len(device.peers.keyMap))
 	for _, peer := range device.peers.keyMap {
 		handshake := &peer.handshake
-<<<<<<< HEAD
 		var h RainbowPK
-=======
-		var h CCAKyberPK
->>>>>>> 693f1ca9
 		for i, b := range device.staticIdentity.publicKey {
 			h[i] = b | handshake.remoteStatic[i]
 		}
@@ -641,9 +624,5 @@
 }
 
 func (device *Device) PrintDevice() {
-<<<<<<< HEAD
-	device.log.Verbosef("Device\nSK: %x\nPK: %x\n", device.staticIdentity.privateKey[:8], device.staticIdentity.publicKey[:8])
-=======
-	device.log.Verbosef("Device info:\nSK: %x\nPK: %x\npeer: %+v\n", device.staticIdentity.privateKey, device.staticIdentity.publicKey, device.peers.keyMap)
->>>>>>> 693f1ca9
+	device.log.Verbosef("Device info:\nSK: %x\nPK: %x\npeer: %+v\n", device.staticIdentity.privateKey[:8], device.staticIdentity.publicKey[:8], device.peers.keyMap)
 }