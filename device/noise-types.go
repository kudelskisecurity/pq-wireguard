--- conflicted
+++ resolved
@@ -7,76 +7,43 @@
 
 import (
 	"crypto/subtle"
-	"encoding/hex"
+	b64 "encoding/base64"
 )
 
 type (
 	NoiseNonce uint64 // padded to 12-bytes
 
-<<<<<<< HEAD
-	KyberPK [kyber.Kyber512SizePK]byte
-	KyberSK [kyber.Kyber512SizePKESK]byte //kyber.Kyber512SizePKESK undefined ??
+	RainbowPK [sizeRainbowPK]byte
+	RainbowSK [sizeRainbowSK]byte
 
-	RainbowPK [RainbowPKSize]byte
-	RainbowSK [RainbowSKSize]byte
-=======
 	CPAKyberPK [sizeCPAKyberPK]byte
 	CPAKyberSK [sizeCPAKyberSK]byte
-
-	CCAKyberPK [sizeCCAKyberPK]byte
-	CCAKyberSK [sizeCCAKyberSK]byte
->>>>>>> 693f1ca9
 )
 
-func loadExactHex(dst []byte, src string) error {
-	slice, err := hex.DecodeString(src)
-	if err != nil {
-		return err
-	}
-	copy(dst, slice)
-	return nil
-}
-
-<<<<<<< HEAD
 func (key RainbowSK) IsZero() bool {
 	var zero RainbowSK
 	return key.Equals(zero)
 }
 
 func (key RainbowSK) Equals(tar RainbowSK) bool {
-=======
-func (key CCAKyberSK) IsZero() bool {
-	var zero CCAKyberSK
-	return key.Equals(zero)
-}
-
-func (key CCAKyberSK) Equals(tar CCAKyberSK) bool {
->>>>>>> 693f1ca9
 	return subtle.ConstantTimeCompare(key[:], tar[:]) == 1
 }
 
-func KeyToHex(key []byte) string {
-	return hex.EncodeToString(key[:])
+func ToB64(key []byte) string {
+	return b64.StdEncoding.EncodeToString(key)
 }
 
-func FromHex(dst []byte, src string) error {
-	return loadExactHex(dst, src)
+func FromB64(dst []byte, src string) error {
+	srcDec, err := b64.StdEncoding.DecodeString(src)
+	copy(dst, srcDec)
+	return err
 }
 
-<<<<<<< HEAD
 func (key RainbowPK) IsZero() bool {
 	var zero RainbowPK
 	return key.Equals(zero)
 }
 
 func (key RainbowPK) Equals(tar RainbowPK) bool {
-=======
-func (key CCAKyberPK) IsZero() bool {
-	var zero CCAKyberPK
-	return key.Equals(zero)
-}
-
-func (key CCAKyberPK) Equals(tar CCAKyberPK) bool {
->>>>>>> 693f1ca9
 	return subtle.ConstantTimeCompare(key[:], tar[:]) == 1
 }