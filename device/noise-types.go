--- conflicted
+++ resolved
@@ -13,19 +13,11 @@
 type (
 	NoiseNonce uint64 // padded to 12-bytes
 
-<<<<<<< HEAD
-	KyberPKEPK [kyber.Kyber512SizePK]byte
-	KyberPKESK [kyber.Kyber512SizePKESK]byte //kyber.Kyber512SizePKESK undefined ??
-
-	KyberKEMPK [kyber.Kyber512SizePK]byte
-	KyberKEMSK [kyber.Kyber512SizeSK]byte
-=======
 	CPAKyberPK [sizeCPAKyberPK]byte
 	CPAKyberSK [sizeCPAKyberSK]byte
 
 	CCAKyberPK [sizeCCAKyberPK]byte
 	CCAKyberSK [sizeCCAKyberSK]byte
->>>>>>> ec427750
 )
 
 func loadExactHex(dst []byte, src string) error {
