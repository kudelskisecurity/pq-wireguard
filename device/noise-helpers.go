--- conflicted
+++ resolved
@@ -7,10 +7,6 @@
 
 import (
 	"crypto/hmac"
-<<<<<<< HEAD
-
-=======
->>>>>>> 693f1ca9
 	"crypto/subtle"
 	"hash"
 
