--- conflicted
+++ resolved
@@ -15,12 +15,9 @@
 )
 
 func TestNoiseHanshakeSizes(t *testing.T) {
-<<<<<<< HEAD
 	var s = oqs.Signature{}
 	s.Init(r, nil)
 	fmt.Printf("%s\n", s.Details())
-=======
->>>>>>> 693f1ca9
 	fmt.Printf("Message init size %v, message response size %+v\n", MessageInitiationSize, MessageResponseSize)
 }
 
@@ -140,13 +137,8 @@
 	defer dev1.Close()
 	defer dev2.Close()
 
-<<<<<<< HEAD
-	fmt.Printf("Dev1: %v\n", dev1.staticIdentity.publicKey[:8])
-	fmt.Printf("Dev2: %v\n", dev2.staticIdentity.publicKey[:8])
-=======
 	fmt.Printf("Dev1: %v\nDev2: %v\n", dev1.staticIdentity.publicKey[:8], dev2.staticIdentity.publicKey[:8])
 
->>>>>>> 693f1ca9
 	peer1, err := dev2.NewPeer(dev1.staticIdentity.publicKey)
 	if err != nil {
 		t.Fatal(err)
@@ -235,17 +227,6 @@
 		t.Fatal("failed to derive keypair for peer 2", err)
 	}
 
-<<<<<<< HEAD
-=======
-	fmt.Printf("The symmetric key was successfully derived.\n")
-
-	/** can't code test but manualy tested and ok
-	assertEqual(
-		t,
-		peer1.keypairs.next.send,
-		peer2.keypairs.Current().receive)**/
-
->>>>>>> 693f1ca9
 	key1 := peer1.keypairs.loadNext()
 	key2 := peer2.keypairs.current
 
@@ -278,8 +259,4 @@
 	}()
 
 	fmt.Printf("The first message was correctfully exchanged.\n")
-<<<<<<< HEAD
-=======
-
->>>>>>> 693f1ca9
 }